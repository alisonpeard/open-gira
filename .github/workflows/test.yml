name: Run tests

on: [push]

jobs:
  build:

    runs-on: ubuntu-latest
    steps:
    - uses: actions/checkout@v2

    - name: Get osmium-tool dependencies
      run: |
        sudo apt install build-essential cmake libboost-program-options-dev \
                    libexpat1-dev zlib1g-dev libbz2-dev
        git clone https://github.com/mapbox/protozero
        git clone --branch v2.17.1 --depth 1 https://github.com/osmcode/libosmium
        git clone --branch v1.13.2 --depth 1 https://github.com/osmcode/osmium-tool

    - name: Cache osmium-tool
      id: cache-osmium-tool
      uses: actions/cache@v2
      with:
        path: osmium-tool/build
<<<<<<< HEAD
        key: osmium-v1.13.2-libosmium-v2.17.1-cache_bust-v2
=======
        key: osmium-v1.13.2-libosmium-v2.17.1-cache_bust-v3
>>>>>>> 467d9c09

    - name: Build osmium-tool
      if: steps.cache-osmium-tool.outputs.cache-hit != 'true'
      run: |
        cd osmium-tool
        mkdir build
        cd build
        cmake ..
        make
        cd ../..

    - name: Set up Python (Miniconda)
      uses: conda-incubator/setup-miniconda@v2
      with:
        auto-update-conda: true
        python-version: '3.9'
        environment-file: workflow/envs/environment.yml

    - name: Test with pytest
      # Bash shells do not use ~/.profile or ~/.bashrc so these shells
      # need to be explicitely declared as shell: bash -l {0} on steps
      # that need to be properly activated. See
      # https://github.com/marketplace/actions/setup-miniconda#IMPORTANT
      shell: bash -l {0}
      run: |
        export PATH="$PATH:$(pwd)/osmium-tool/build"
        osmium --version
        python -m pytest tests<|MERGE_RESOLUTION|>--- conflicted
+++ resolved
@@ -22,11 +22,7 @@
       uses: actions/cache@v2
       with:
         path: osmium-tool/build
-<<<<<<< HEAD
         key: osmium-v1.13.2-libosmium-v2.17.1-cache_bust-v2
-=======
-        key: osmium-v1.13.2-libosmium-v2.17.1-cache_bust-v3
->>>>>>> 467d9c09
 
     - name: Build osmium-tool
       if: steps.cache-osmium-tool.outputs.cache-hit != 'true'
