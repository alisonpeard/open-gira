# Open Global Infrastructure Risk/Resilience Analysis
<<<<<<< HEAD

Goals: 
- automated pipeline for reproducible exposure analysis anywhere in the world.
- maps, charts and stats of risk for infrastructure networks and multiple climate hazards
=======

This open-source [snakemake](https://snakemake.readthedocs.io/en/stable/) workflow will 
analyse physical climate risks to infrastructure networks using global open data. 

The related open-source Python library [snail](https://github.com/nismod/snail) provides
some of the core functionality.
>>>>>>> 467d9c09

> Work in Progress
>
> Goals: 
> - automated pipeline for reproducible analysis anywhere in the world
> - maps per-country and of larger areas
> - charts/stats of exposure per admin region, per hazard type, scenario, epoch
> - consider transport, electricity, water, communications systems
> - consider river flooding, storm surge coastal flooding, tropical cyclones
> - estimate direct damages to physical networks
> - estimate indirect effects of disruption - people affected, economic activity disrupted
>
> Non-goals:
> - will not build on closed data sources, which may be appropriate for other projects or use-cases
> - long-term planning or detailed operational simulation

## Installation

### conda

This repository comes with a `environment.yml` file describing the conda and pip packages required to run `open-gira`.

Create the `open-gira` conda environment:
```
conda env create -f workflow/envs/environment.yml
```
and activate it
```
conda activate open-gira
```

### pip

Install python requirements as listed in `requirements.txt` - for
example using a venv:

```
python3 -m venv ./venv
. venv/bin/activate
pip install -r requirements.txt
```

### Install osmium-tool

Install [`osmium-tool`](https://osmcode.org/osmium-tool/manual.html) according to the
instructions there. Tests run with versions:
- osmium-tool v1.13.2
- libosmium v2.17.1


## Running tests

Workflow steps are tested using a small sample dataset. Run:

```
python -m pytest tests
```


## Running the pipeline

Start by making your own copy of `config/config_template.yml` named
`config/config.yml`. You can edit the latter to set the target OSM
dataset, number of slices and hazard data location. See
[config/README.md](https://github.com/nismod/open-gira/blob/main/config/README.md)
for details on the configuration variables.

The second step is to create a configuration file for `osmium
extract`, describing the bounding box of each OSM dataset slice.  This
configuration file is expected to be found next to the OSM data at the
location specified by the `data_dir` configuration variable. Its
filename should be of the form `<dataset>-extracts.json` where
`<dataset>` is specified by the `dataset` configuration variable. See
[Creating multiple extracts in one
go](https://osmcode.org/osmium-tool/manual.html#creating-geographic-extracts)
on the `osmium-tool` docs for more details on how to write config
files for `osmium extract`. A common task is to slice the OSM dataset
into areas of equal height and width, see [Automatically generating
the osmium extract confgiuration
file.](https://github.com/nismod/open-gira/tree/update_readme#step-by-step-description-of-the-pipeline)

You can then run the exposure analysis pipeline automatically using
snakemake, like so

```
<<<<<<< HEAD
snakemake
=======
snakemake --cores 8
```

Individual configuration parameters can be overriden from the command
line, for instance

>>>>>>> 467d9c09
```
snakemake --cores 1 --config dataset=tanzania-latest data_dir=osm-data
```

It is often useful to maintain several configuration files. You can
specify a configuration to be used in place of the default
`config/config.yml` like so

```
snakemake --cores 8 --configfile config/my_other_config.yml
```
## Automatically generating the `osmium extract` configuration file

A common task is to slice the OSM dataset into areas of equal height
and width. Script `scripts/prepare-extracts.py` automates this
process, given a JSON file describing the original dataset. 

Say that you want to slice `europe-latest.osm.pbf` into 6 slices of equal
height and equal width. First, write a `osmium extract` config file
describing the `europe-latest` as a single extract:

```json
{
    "directory": "./data",
    "extracts": [
        {
            "bbox": [
                -1.23,
                51.78,
                -1.175,
                51.805
            ],
            "output": "europe-latest.osm.pbf"
        },
	]
}
```

Next, use `prepare-extracts.py` to generate the `osmium extract`
configuration file for the 6 slices. For instance:

```
python scripts/prepare-extracts.py europe-latest.json --width 3 --height 2
```

This generates a file `./data/europe-latest-extracts.json` describing
the 6 slices to be created by `osmium extract`.

## Step-by-step description of the pipeline

The pipeline starts from a OpenStreetMap dataset (_e.g._
`europe-latest`) and produces network/flood hazard intersection data,
associating road splits to corresponding flood levels.

The pipeline consists in the following steps:

1. The initial OSM dataset is sliced into areas of equal size
   (`results/slices/<dataset>-slice<N>.osm.pbf`).
2. Filters down each OSM data slice keeping only relevant tags for road links
   (using `osmium tags-filter`. This results in files
   `results/filtered/<dataset>-slice<N>.highway-core.osm.pbf`.
3. Each filtered OSM dataset is then converted to the GeoParquet data format,
   resulting in `results/geoparquet-slice<N>.highway-core.geoparquet`.
4. Each geoparquet slice is intersected against flood level data from the
   aqueduct dataset. The aqueduct dataset itself consists of a collection of
   raster data files. The network/hazard intersection results in data
   `results/splits/<dataset>-slice<N>.highway-core.splits.geoparquet` describing
   roads split according to the raster grid and associated flood level values.
   A corresponding `parquet` files (without geometries) is also created.
5. Split data (one file per slice, see step 1) is then joined into a unique
   dataset describing splits and associated flood level values for the whole
   original OSM dataset. This results in
   `results/<dataset>.highway-core.splits.geoparquet`.

### Keeping things tidy

You can remove all intermediate data and output files by running

```
snakemake clean
```

Note that this will *not* remove the final data files
<<<<<<< HEAD
`<output_dir>/<dataset>.highway-core.splits.[geoparquet, parquet]`.

Snakemake has utilities to improve the workflow code quality:
- `snakemake --lint` suggests improvements and fixes for common problems
- `snakefmt .` reformats files according to a code style guide, similar to `black` for Python code.
=======
`<output_dir>/<dataset>.highway-core.splits.[geoparquet, parquet]`.
>>>>>>> 467d9c09
<|MERGE_RESOLUTION|>--- conflicted
+++ resolved
@@ -1,17 +1,10 @@
 # Open Global Infrastructure Risk/Resilience Analysis
-<<<<<<< HEAD
-
-Goals: 
-- automated pipeline for reproducible exposure analysis anywhere in the world.
-- maps, charts and stats of risk for infrastructure networks and multiple climate hazards
-=======
 
 This open-source [snakemake](https://snakemake.readthedocs.io/en/stable/) workflow will 
 analyse physical climate risks to infrastructure networks using global open data. 
 
 The related open-source Python library [snail](https://github.com/nismod/snail) provides
 some of the core functionality.
->>>>>>> 467d9c09
 
 > Work in Progress
 >
@@ -97,16 +90,12 @@
 snakemake, like so
 
 ```
-<<<<<<< HEAD
-snakemake
-=======
 snakemake --cores 8
 ```
 
 Individual configuration parameters can be overriden from the command
 line, for instance
 
->>>>>>> 467d9c09
 ```
 snakemake --cores 1 --config dataset=tanzania-latest data_dir=osm-data
 ```
@@ -190,12 +179,8 @@
 ```
 
 Note that this will *not* remove the final data files
-<<<<<<< HEAD
 `<output_dir>/<dataset>.highway-core.splits.[geoparquet, parquet]`.
 
 Snakemake has utilities to improve the workflow code quality:
 - `snakemake --lint` suggests improvements and fixes for common problems
 - `snakefmt .` reformats files according to a code style guide, similar to `black` for Python code.
-=======
-`<output_dir>/<dataset>.highway-core.splits.[geoparquet, parquet]`.
->>>>>>> 467d9c09
