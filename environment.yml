--- conflicted
+++ resolved
@@ -13,10 +13,7 @@
     - snkit==1.8.1        # spatial network cleaning
     # required zenodo_get version not available via conda-forge
     - zenodo_get>=1.5.1   # data download client, zenodo API broken w/ <1.5.1
-<<<<<<< HEAD
-=======
     - irv-datapkg==0.1.2  # data package helper
->>>>>>> ef81de1e
     - -e .                # open_gira helper package
   - black               # formatter
   - cython==0.29.28     # c--python interface
