# Input data and output locations
output_dir: 'results'

# This should be a named list of files that specify hazard raster files
# to retrieve using wget -i
hazard_datasets:
  aqueduct-river: 'external_files/hazard_sources.txt'

# OSM dataset
infrastructure_datasets:
  tanzania-mini: 'external_files/tanzania-mini.osm.pbf'

# Number of slices to cut dataset into -- must be a square number
slice_count: 1
# Edge attributes list for network/hazard intersection.
keep_tags: 'highway'
# Filters definition
osmium_tags_filters_file: "config/highway-core.txt"

<<<<<<< HEAD
exposure_tifs:
  # When generating exposure summaries, filter by cells with at >= exposure_threshold m of flooding
  exposure_threshold: 0.5
  # Used when scaling raster files, values < 1 will downsample
  scaling_factor: 0.1
  # Used to determine how resampling occurs. Valid values are in rasterio.enums.Resampling.
  resampling_mode: 'bilinear'
  plot:
    raster:
      cmap: 'Reds'
=======
exposure_threshold: 0.5

#
# STORM Power Network Analysis
#

# width and height of dataset-splitting box (must be factor of 180)
box_width_height: 5

# List of boxes to analyse (only). Put None to evaluate all
specific_boxes: [1102, 1103, 1104]

# Regions in which to analyse. List of strings. 
# Any of: ["EP", "NA", "NI", "SI", "SP", "WP"]
# Include all for global analysis. 
# If specific_boxes is not None, they must be coherent with these regions.
regions: ["NA"]

# Synthetic data sample upper value (inclusive).
# Value from 0 to 9 to analyse for all years and regions.
sample_upper: 0

# Individual samples to investigate. Will override sample_upper. 
# Write None to use sample_upper. List of floats or strings
samples_indiv: None

# Storms will be analysed in batches of this value. 
# Higher value: quicker process. Lower value: better memory. 
# It is recommended to tweak this value dependent on the machine's available 
# memory and/or user requirements (500 is often a good starting value). 
# Note that at below 25, attempts are made to record which files store which 
# data as to only load the relevant wind csv files. This may explain changes
# in performance.
storm_batches: 30

# If set to True then wind_extracter will overwrite existing wind files. 
# It is recommended to keep this as False unless changes are made in the wind 
# configuration files/scripts.
wind_rerun: False
>>>>>>> be70e173
<|MERGE_RESOLUTION|>--- conflicted
+++ resolved
@@ -17,7 +17,7 @@
 # Filters definition
 osmium_tags_filters_file: "config/highway-core.txt"
 
-<<<<<<< HEAD
+
 exposure_tifs:
   # When generating exposure summaries, filter by cells with at >= exposure_threshold m of flooding
   exposure_threshold: 0.5
@@ -28,8 +28,6 @@
   plot:
     raster:
       cmap: 'Reds'
-=======
-exposure_threshold: 0.5
 
 #
 # STORM Power Network Analysis
@@ -41,9 +39,9 @@
 # List of boxes to analyse (only). Put None to evaluate all
 specific_boxes: [1102, 1103, 1104]
 
-# Regions in which to analyse. List of strings. 
+# Regions in which to analyse. List of strings.
 # Any of: ["EP", "NA", "NI", "SI", "SP", "WP"]
-# Include all for global analysis. 
+# Include all for global analysis.
 # If specific_boxes is not None, they must be coherent with these regions.
 regions: ["NA"]
 
@@ -51,21 +49,20 @@
 # Value from 0 to 9 to analyse for all years and regions.
 sample_upper: 0
 
-# Individual samples to investigate. Will override sample_upper. 
+# Individual samples to investigate. Will override sample_upper.
 # Write None to use sample_upper. List of floats or strings
 samples_indiv: None
 
-# Storms will be analysed in batches of this value. 
-# Higher value: quicker process. Lower value: better memory. 
-# It is recommended to tweak this value dependent on the machine's available 
-# memory and/or user requirements (500 is often a good starting value). 
-# Note that at below 25, attempts are made to record which files store which 
+# Storms will be analysed in batches of this value.
+# Higher value: quicker process. Lower value: better memory.
+# It is recommended to tweak this value dependent on the machine's available
+# memory and/or user requirements (500 is often a good starting value).
+# Note that at below 25, attempts are made to record which files store which
 # data as to only load the relevant wind csv files. This may explain changes
 # in performance.
 storm_batches: 30
 
-# If set to True then wind_extracter will overwrite existing wind files. 
-# It is recommended to keep this as False unless changes are made in the wind 
+# If set to True then wind_extracter will overwrite existing wind files.
+# It is recommended to keep this as False unless changes are made in the wind
 # configuration files/scripts.
-wind_rerun: False
->>>>>>> be70e173
+wind_rerun: False