--- conflicted
+++ resolved
@@ -15,17 +15,10 @@
 
 
 checkpoint intersect_winds_indiv:
-<<<<<<< HEAD
-    """Find the .csv files for the wind speed details at each unit.
-    IMPORTANT: to reduce computational time, this rule is executed only once and the .py file works out what needs to
-               still be calculated. THe output of this rule is limited to rsn_req because when snakemake runs the rule
-    it clears all existing files matching the output."""
-    conda: "../../../environment.yml"
-=======
     """
     Find windspeeds for every storm for each grid cell.
     """
->>>>>>> 23a52653
+    conda: "../../../environment.yml"
     input:
         metadata = rules.world_splitter.output.global_metadata,
         unit_grid = "{OUTPUT_DIR}/power_intersection/regions/{REGION}_unit.gpkg",
