<<<<<<< HEAD
"""
Extracts the box_ids within the selected region
"""

import os


rule intersect_region_boxes:
    conda: "../../../environment.yml"
=======
rule intersect_region_with_boxes:
    """
    Determine the boxes within a given region
    """
>>>>>>> 23a52653
    input:
        global_boxes_metadata = rules.world_splitter.output.global_metadata,
        global_boxes = rules.world_splitter.output.global_boxes,
        basin_geometry = "bundled_data/storm_basins.geojson",
    params:
        # to use wildcards in params, pass function which can be later evaluated
        region_name = lambda wildcards: wildcards.REGION,
        output_dir = config["output_dir"]
    output:
        boxes_in_region = "{OUTPUT_DIR}/power_intersection/regions/{REGION}_boxes.json",
        boxes_in_region_with_assets = "{OUTPUT_DIR}/power_intersection/regions/{REGION}_boxes_with_assets.json"
    script:
        os.path.join("..", "..", "scripts", "intersect", "intersect_1_regions.py")<|MERGE_RESOLUTION|>--- conflicted
+++ resolved
@@ -1,19 +1,8 @@
-<<<<<<< HEAD
-"""
-Extracts the box_ids within the selected region
-"""
-
-import os
-
-
-rule intersect_region_boxes:
-    conda: "../../../environment.yml"
-=======
 rule intersect_region_with_boxes:
     """
     Determine the boxes within a given region
     """
->>>>>>> 23a52653
+    conda: "../../../environment.yml"
     input:
         global_boxes_metadata = rules.world_splitter.output.global_metadata,
         global_boxes = rules.world_splitter.output.global_boxes,
