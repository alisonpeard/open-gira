--- conflicted
+++ resolved
@@ -3,18 +3,8 @@
 # This is a checkpoint because the DAG needs to be recalculated after the files are produced
 checkpoint slice:
     input:
-<<<<<<< HEAD
-        # data=os.path.join(config['data_dir'], f"{DATASET}.osm.pbf"),
-        data=os.path.join(f"{config['output_dir']}",f"{config['dataset']}_filter-{filter_slug}.osm.pbf"),
-        extracts_config=os.path.join(
-            f"{config['output_dir']}",
-            "json",
-            f"{config['dataset']}_filter-{filter_slug}-extracts.geojson"
-        ),
-=======
         data="{OUTPUT_DIR}/input/{DATASET}_{FILTER_SLUG}.osm.pbf",
         extracts_config="{OUTPUT_DIR}/json/{DATASET}_extracts.geojson"
->>>>>>> 3ab5b1ba
     output:
         directory("{OUTPUT_DIR}/slices/{DATASET}_{FILTER_SLUG}"),
     shell:
