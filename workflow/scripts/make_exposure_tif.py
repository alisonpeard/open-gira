#!/usr/bin/env python
# coding: utf-8
"""
Create a raster file (.tif) from a .geoparquet file
by thresholding cells by flood depth and grading by
length of road within the cell.
"""
import logging
import geopandas as gp
import rasterio
from rasterio.enums import Resampling
import os
import numpy as np


if __name__ == "__main__":
    logging.basicConfig(format="%(asctime)s %(message)s", level=logging.INFO)
    # move to settings later
    epsg = 3857
    try:
        db_file = snakemake.input['geoparquet']
        hazard = snakemake.input['hazard'][0]
        coastline = snakemake.input['coastline']
        output_path = snakemake.output[0]
        opts_dict = snakemake.config['exposure_tifs']
    except NameError:
        # print(sys.argv)
        # (
        #     db_file,
        #     hazard,
<<<<<<< HEAD
        #     coastline,
=======
>>>>>>> 80f1e4c2
        #     output_path,
        #     opts_dict
        # ) = sys.argv[1:]
        db_file = '../../results/tanzania-mini_filter-highway-core_hazard-aqueduct-river.geoparquet'
        hazard = '../../results/input/hazard-aqueduct-river/tanzania-mini/inunriver_rcp4p5_MIROC-ESM-CHEM_2030_rp00100.tif'
        coastline = '../../results/input/coastlines/ne_10m_ocean/ne_10m_ocean.shp'
        output_path = '../../results/exposure/tanzania-mini/hazard-aqueduct-river'
        opts_dict = {}

    # Load up the options from the opts_dict
    threshold = opts_dict['exposure_threshold'] if 'exposure_threshold' in opts_dict.keys() else 0.5
    scaling_factor = opts_dict['scaling_factor'] if 'scaling_factor' in opts_dict.keys() else 0.1
    resampling_mode = opts_dict['resampling_mode'] if 'resampling_mode' in opts_dict.keys() else 'bilinear'
    resampling_mode = Resampling[resampling_mode]

    output_path = os.path.join(output_path, f"exposure_{os.path.basename(hazard)}")
    tmp_file_path = output_path.replace(".tif", ".tmp.tif")
    logging.info(f"Generating raster {output_path} from {db_file}")
    if not os.path.exists(os.path.dirname(output_path)):
        os.makedirs(os.path.dirname(output_path))
        logging.info(f"Created directory {os.path.dirname(output_path)}")
    db = gp.read_parquet(db_file)
    col, ext = os.path.splitext(os.path.basename(hazard))
    db = (
        db.rename({col: 'hazard'}, axis=1)
            .query(f'hazard >= {float(threshold)}')
            .assign(
            cell_str=lambda x: x['cell_index'],
            cell_x=lambda x: [y[0] for y in x['cell_index']],
            cell_y=lambda x: [y[1] for y in x['cell_index']]
        )
            .astype({'cell_str': 'str'})  # wasn't working well without cell_str to group by
            .filter(['cell_x', 'cell_y', 'cell_str', 'length_km'])
            .groupby(['cell_str', 'cell_x', 'cell_y'])
            .agg({'length_km': 'sum'})
            .reset_index()  # ungroup
    )
    # Copy hazard file to the output destination, editing the band information
    with rasterio.open(hazard) as h_file:
        with rasterio.open(
                tmp_file_path,
                'w',
                driver=h_file.driver,
                height=h_file.height,
                width=h_file.width,
                count=1,
                dtype=db['length_km'].dtype,
                crs=h_file.crs,
                transform=h_file.transform
        ) as tmp_file:
            # Zero the data and then fill in non-missing values
            # If a faster approach is needed we can probably find one using clever masking
            # tricks to write everything at once
            data = np.zeros((h_file.height, h_file.width), db['length_km'].dtype)
            for i, r in db.iterrows():
                data[r['cell_y'], r['cell_x']] = r['length_km']
            tmp_file.write(data, 1)

        with rasterio.open(tmp_file_path) as tmp_file:
            scale_width = int(tmp_file.width * scaling_factor)
            scale_height = int(tmp_file.height * scaling_factor)

            # scale image transform
            transform = tmp_file.transform * tmp_file.transform.scale(
                (tmp_file.width / scale_width),
                (tmp_file.height / scale_height)
            )
            # Resampling
            with rasterio.open(
                    f"{output_path}",
                    'w',
                    driver=h_file.driver,
                    height=scale_height,
                    width=scale_width,
                    count=1,
                    dtype=db['length_km'].dtype,
                    crs=h_file.crs,
                    transform=transform
            ) as out_file:
                # resample data to target shape
                data = tmp_file.read(
                    out_shape=(
                        tmp_file.count,
                        scale_height,
                        scale_width
                    ),
                    resampling=resampling_mode
                )
                out_file.write(data)

    os.remove(tmp_file_path)
<|MERGE_RESOLUTION|>--- conflicted
+++ resolved
@@ -1,125 +1,119 @@
-#!/usr/bin/env python
-# coding: utf-8
-"""
-Create a raster file (.tif) from a .geoparquet file
-by thresholding cells by flood depth and grading by
-length of road within the cell.
-"""
-import logging
-import geopandas as gp
-import rasterio
-from rasterio.enums import Resampling
-import os
-import numpy as np
-
-
-if __name__ == "__main__":
-    logging.basicConfig(format="%(asctime)s %(message)s", level=logging.INFO)
-    # move to settings later
-    epsg = 3857
-    try:
-        db_file = snakemake.input['geoparquet']
-        hazard = snakemake.input['hazard'][0]
-        coastline = snakemake.input['coastline']
-        output_path = snakemake.output[0]
-        opts_dict = snakemake.config['exposure_tifs']
-    except NameError:
-        # print(sys.argv)
-        # (
-        #     db_file,
-        #     hazard,
-<<<<<<< HEAD
-        #     coastline,
-=======
->>>>>>> 80f1e4c2
-        #     output_path,
-        #     opts_dict
-        # ) = sys.argv[1:]
-        db_file = '../../results/tanzania-mini_filter-highway-core_hazard-aqueduct-river.geoparquet'
-        hazard = '../../results/input/hazard-aqueduct-river/tanzania-mini/inunriver_rcp4p5_MIROC-ESM-CHEM_2030_rp00100.tif'
-        coastline = '../../results/input/coastlines/ne_10m_ocean/ne_10m_ocean.shp'
-        output_path = '../../results/exposure/tanzania-mini/hazard-aqueduct-river'
-        opts_dict = {}
-
-    # Load up the options from the opts_dict
-    threshold = opts_dict['exposure_threshold'] if 'exposure_threshold' in opts_dict.keys() else 0.5
-    scaling_factor = opts_dict['scaling_factor'] if 'scaling_factor' in opts_dict.keys() else 0.1
-    resampling_mode = opts_dict['resampling_mode'] if 'resampling_mode' in opts_dict.keys() else 'bilinear'
-    resampling_mode = Resampling[resampling_mode]
-
-    output_path = os.path.join(output_path, f"exposure_{os.path.basename(hazard)}")
-    tmp_file_path = output_path.replace(".tif", ".tmp.tif")
-    logging.info(f"Generating raster {output_path} from {db_file}")
-    if not os.path.exists(os.path.dirname(output_path)):
-        os.makedirs(os.path.dirname(output_path))
-        logging.info(f"Created directory {os.path.dirname(output_path)}")
-    db = gp.read_parquet(db_file)
-    col, ext = os.path.splitext(os.path.basename(hazard))
-    db = (
-        db.rename({col: 'hazard'}, axis=1)
-            .query(f'hazard >= {float(threshold)}')
-            .assign(
-            cell_str=lambda x: x['cell_index'],
-            cell_x=lambda x: [y[0] for y in x['cell_index']],
-            cell_y=lambda x: [y[1] for y in x['cell_index']]
-        )
-            .astype({'cell_str': 'str'})  # wasn't working well without cell_str to group by
-            .filter(['cell_x', 'cell_y', 'cell_str', 'length_km'])
-            .groupby(['cell_str', 'cell_x', 'cell_y'])
-            .agg({'length_km': 'sum'})
-            .reset_index()  # ungroup
-    )
-    # Copy hazard file to the output destination, editing the band information
-    with rasterio.open(hazard) as h_file:
-        with rasterio.open(
-                tmp_file_path,
-                'w',
-                driver=h_file.driver,
-                height=h_file.height,
-                width=h_file.width,
-                count=1,
-                dtype=db['length_km'].dtype,
-                crs=h_file.crs,
-                transform=h_file.transform
-        ) as tmp_file:
-            # Zero the data and then fill in non-missing values
-            # If a faster approach is needed we can probably find one using clever masking
-            # tricks to write everything at once
-            data = np.zeros((h_file.height, h_file.width), db['length_km'].dtype)
-            for i, r in db.iterrows():
-                data[r['cell_y'], r['cell_x']] = r['length_km']
-            tmp_file.write(data, 1)
-
-        with rasterio.open(tmp_file_path) as tmp_file:
-            scale_width = int(tmp_file.width * scaling_factor)
-            scale_height = int(tmp_file.height * scaling_factor)
-
-            # scale image transform
-            transform = tmp_file.transform * tmp_file.transform.scale(
-                (tmp_file.width / scale_width),
-                (tmp_file.height / scale_height)
-            )
-            # Resampling
-            with rasterio.open(
-                    f"{output_path}",
-                    'w',
-                    driver=h_file.driver,
-                    height=scale_height,
-                    width=scale_width,
-                    count=1,
-                    dtype=db['length_km'].dtype,
-                    crs=h_file.crs,
-                    transform=transform
-            ) as out_file:
-                # resample data to target shape
-                data = tmp_file.read(
-                    out_shape=(
-                        tmp_file.count,
-                        scale_height,
-                        scale_width
-                    ),
-                    resampling=resampling_mode
-                )
-                out_file.write(data)
-
-    os.remove(tmp_file_path)
+#!/usr/bin/env python
+# coding: utf-8
+"""
+Create a raster file (.tif) from a .geoparquet file
+by thresholding cells by flood depth and grading by
+length of road within the cell.
+"""
+import logging
+import geopandas as gp
+import rasterio
+from rasterio.enums import Resampling
+import os
+import numpy as np
+
+
+if __name__ == "__main__":
+    logging.basicConfig(format="%(asctime)s %(message)s", level=logging.INFO)
+    # move to settings later
+    epsg = 3857
+    try:
+        db_file = snakemake.input['geoparquet']
+        hazard = snakemake.input['hazard'][0]
+        output_path = snakemake.output[0]
+        opts_dict = snakemake.config['exposure_tifs']
+    except NameError:
+        # print(sys.argv)
+        # (
+        #     db_file,
+        #     hazard,
+        #     output_path,
+        #     opts_dict
+        # ) = sys.argv[1:]
+        db_file = '../../results/tanzania-mini_filter-highway-core_hazard-aqueduct-river.geoparquet'
+        hazard = '../../results/input/hazard-aqueduct-river/tanzania-mini/inunriver_rcp4p5_MIROC-ESM-CHEM_2030_rp00100.tif'
+        output_path = '../../results/exposure/tanzania-mini/hazard-aqueduct-river'
+        opts_dict = {}
+
+    # Load up the options from the opts_dict
+    threshold = opts_dict['exposure_threshold'] if 'exposure_threshold' in opts_dict.keys() else 0.5
+    scaling_factor = opts_dict['scaling_factor'] if 'scaling_factor' in opts_dict.keys() else 0.1
+    resampling_mode = opts_dict['resampling_mode'] if 'resampling_mode' in opts_dict.keys() else 'bilinear'
+    resampling_mode = Resampling[resampling_mode]
+
+    output_path = os.path.join(output_path, f"exposure_{os.path.basename(hazard)}")
+    tmp_file_path = output_path.replace(".tif", ".tmp.tif")
+    logging.info(f"Generating raster {output_path} from {db_file}")
+    if not os.path.exists(os.path.dirname(output_path)):
+        os.makedirs(os.path.dirname(output_path))
+        logging.info(f"Created directory {os.path.dirname(output_path)}")
+    db = gp.read_parquet(db_file)
+    col, ext = os.path.splitext(os.path.basename(hazard))
+    db = (
+        db.rename({col: 'hazard'}, axis=1)
+            .query(f'hazard >= {float(threshold)}')
+            .assign(
+            cell_str=lambda x: x['cell_index'],
+            cell_x=lambda x: [y[0] for y in x['cell_index']],
+            cell_y=lambda x: [y[1] for y in x['cell_index']]
+        )
+            .astype({'cell_str': 'str'})  # wasn't working well without cell_str to group by
+            .filter(['cell_x', 'cell_y', 'cell_str', 'length_km'])
+            .groupby(['cell_str', 'cell_x', 'cell_y'])
+            .agg({'length_km': 'sum'})
+            .reset_index()  # ungroup
+    )
+    # Copy hazard file to the output destination, editing the band information
+    with rasterio.open(hazard) as h_file:
+        with rasterio.open(
+                tmp_file_path,
+                'w',
+                driver=h_file.driver,
+                height=h_file.height,
+                width=h_file.width,
+                count=1,
+                dtype=db['length_km'].dtype,
+                crs=h_file.crs,
+                transform=h_file.transform
+        ) as tmp_file:
+            # Zero the data and then fill in non-missing values
+            # If a faster approach is needed we can probably find one using clever masking
+            # tricks to write everything at once
+            data = np.zeros((h_file.height, h_file.width), db['length_km'].dtype)
+            for i, r in db.iterrows():
+                data[r['cell_y'], r['cell_x']] = r['length_km']
+            tmp_file.write(data, 1)
+
+        with rasterio.open(tmp_file_path) as tmp_file:
+            scale_width = int(tmp_file.width * scaling_factor)
+            scale_height = int(tmp_file.height * scaling_factor)
+
+            # scale image transform
+            transform = tmp_file.transform * tmp_file.transform.scale(
+                (tmp_file.width / scale_width),
+                (tmp_file.height / scale_height)
+            )
+            # Resampling
+            with rasterio.open(
+                    f"{output_path}",
+                    'w',
+                    driver=h_file.driver,
+                    height=scale_height,
+                    width=scale_width,
+                    count=1,
+                    dtype=db['length_km'].dtype,
+                    crs=h_file.crs,
+                    transform=transform
+            ) as out_file:
+                # resample data to target shape
+                data = tmp_file.read(
+                    out_shape=(
+                        tmp_file.count,
+                        scale_height,
+                        scale_width
+                    ),
+                    resampling=resampling_mode
+                )
+                out_file.write(data)
+
+    os.remove(tmp_file_path)